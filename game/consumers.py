--- conflicted
+++ resolved
@@ -57,7 +57,6 @@
     state = cache.get(f"room_{room_id}_state")
     if state is None:
         try:
-<<<<<<< HEAD
             # Serializer를 사용하여 참가자 목록을 직렬화합니다.
             participants_qs = GameJoin.objects.filter(gameroom_id=room_id, left_at__isnull=True).select_related("user")
             serialized_participants = GameJoinSerializer(participants_qs, many=True).data
@@ -68,19 +67,6 @@
             ]
             
             state = {"participants": participants_for_state}
-=======
-            participants = list(GameJoin.objects.filter(gameroom_id=room_id, left_at__isnull=True).select_related("user"))
-            state = {
-                "participants": [
-                    {
-                        "id": str(p.user.id),
-                        "username": p.user.name,
-                        "is_ready": p.is_ready,
-                        "selected_character": None
-                    } for p in participants
-                ]
-            }
->>>>>>> dd5c9efd
             cache.set(f"room_{room_id}_state", state, timeout=3600)
         except Exception as e:
             print(f"❌ 캐시 초기화 중 오류 발생: {e}")
@@ -132,7 +118,7 @@
     # 2. 현재 방의 참가자 목록 조회
     participants = GameJoin.objects.filter(gameroom_id=room_id, left_at__isnull=True).select_related("user")
     participant_data = [
-        {"id": str(p.user.id), "username": p.user.name} for p in participants
+        {"id": str(p.user.id), "username": p.user.nickname or p.user.name} for p in participants
     ]
     return character_data, participant_data
 
@@ -714,12 +700,10 @@
                 "sceneIndex": current_scene['index'],
                 "results": all_player_results, # ✨ human_player_results 대신 all_player_results를 사용
                 "shari_rolls": gm_result.get('shari', {}).get('rolls', []),
-                "image": gm_result.get('image'),
             },
             "world_update": gm_result.get('world'),
             "party_update": party_update,
             "shari": gm_result.get('shari'),
-            "image": gm_result.get('image'),
         })
 
     async def handle_ready_for_next_scene(self, user, history_data):
