<<<<<<< HEAD
# -*- coding: utf-8 -*-
"""
llm/multi_mode/gm_engine.py

멀티플레이 TRPG의 AI GM 엔진 (SHARI 방식 고정).
- 각 플레이어에게 **서로 다른 선택지**를 제시 (propose_choices)
- 플레이어 입력(선택)을 모아 **다음 턴 내러티브/상태**를 계산 (resolve_turn)
- 결과(JSON)를 세션 상태에 병합 (apply_gm_result_to_state)
- 세션 상태는 호출자가 관리(캐시/DB). 본 모듈은 상태 JSON을 입력/출력으로만 다룸.

상태(JSON) 최소 스펙:
{
  "session_id": "uuid 혹은 식별자",
  "turn": 1,
  "scenario": { "title": "...", "summary": "..." },
  "world": { "time": "밤", "location": "폐허 성곽", "notes": "..." },
  "party": [
    { "id":"p1", "name":"엘라", "role":"정찰수",
      "sheet": {
        "skills":["잠입","생존","절벽오르기"],
        "items":[{"name":"밧줄","charges":1},{"name":"단검"}],
        "spells":[{"name":"라이트","charges":3}],
        "notes":"..."
      },
      "memory":"..." }
  ],
  "log": [ {"turn":0, "narration":"..."}, ... ]
}

선택지 제안 응답:
{
  "turn": 1,
  "options": { "p1": [{"id":"A","text":"...","tags":["잠입"]}, ... up to 3] }
}

해결 응답(핵심 키):
{
  "turn": 2,
  "narration": "...",
  "personal": { "p1":"..." },
  "world": {...},
  "party": [...변경...],
  "log_append": [...],
  "shari": {
    "assess":[...], "rolls":[...],
    "update": {
      "characterHurt": {"p1": false},
      "currentLocation":"...", "previousLocation":"...",
      "notes":"...",
      "inventory": {
        "consumed": {"p1":["밧줄"]},
        "added": {"p1":["금화 10"]},
        "charges": {"p1":{"라이트": -1}}
      },
      "skills": {
        "cooldown": {"p1":{"전력질주": 2}}
      }
    }
  }
}
"""
from __future__ import annotations

import json
import logging
import re
from typing import Any, Dict, List, Optional

from django.conf import settings
from openai import AzureOpenAI

from game.prompt_builders import build_scene_prompt
from game.azure_image import generate_scene_image
import os

IMAGE_GEN_ENABLED = os.getenv("IMAGE_GEN_ENABLED", "true").lower() in ("1","true","yes")

logger = logging.getLogger(__name__)


# ----------------------------- 공통 유틸 -----------------------------
def _extract_json_block(text: str) -> str:
    """모델 응답에서 JSON 블록을 안전하게 추출."""
    if not text:
        return "{}"
    fence = re.search(r"```json\s*(\{.*?\}|\[.*?\])\s*```", text, flags=re.S)
    if fence:
        return fence.group(1).strip()
    bracket = re.search(r"(\{.*\}|\[.*\])", text, flags=re.S)
    if bracket:
        return bracket.group(1).strip()
    return text.strip()


def _summarize_party_capabilities(state: Dict[str, Any], max_per_section: int = 5) -> str:
    """
    party[].sheet 내의 skills/items/spells를 간결 요약해 LLM 컨텍스트에 주입.
    - 너무 길어지면 앞에서부터 max_per_section 개로 자름
    - items/spells는 name과 charges(있으면)를 같이 표기
    """
    out_lines: List[str] = []
    for p in state.get("party", []):
        if not isinstance(p, dict):
            continue
        pid = str(p.get("id"))
        name = str(p.get("name", pid))
        sheet = p.get("sheet") or {}
        skills = sheet.get("skills") or []
        items = sheet.get("items") or []
        spells = sheet.get("spells") or []
        # format
        sk = ", ".join(map(str, skills[:max_per_section])) if skills else "-"
        it_fmt = []
        for it in items[:max_per_section]:
            if isinstance(it, dict):
                n = it.get("name")
                ch = it.get("charges")
                it_fmt.append(f"{n}(x{ch})" if ch is not None else str(n))
            else:
                it_fmt.append(str(it))
        sp_fmt = []
        for sp in spells[:max_per_section]:
            if isinstance(sp, dict):
                n = sp.get("name")
                ch = sp.get("charges")
                sp_fmt.append(f"{n}(x{ch})" if ch is not None else str(n))
            else:
                sp_fmt.append(str(sp))
        it = ", ".join(it_fmt) if it_fmt else "-"
        sp = ", ".join(sp_fmt) if sp_fmt else "-"
        out_lines.append(f"- {name}({pid}) | skills: {sk} | items: {it} | spells: {sp}")
    return "\n".join(out_lines) if out_lines else "- (no capabilities provided)"


def _normalize_result(state: Dict[str, Any], result: Dict[str, Any]) -> Dict[str, Any]:
    """
    모델 출력 스키마를 보정해 프런트가 기대하는 shape을 보장.
    - 필수 키 기본값 세팅
    - personal을 party id에 맞게 채움
    - shari.update.inventory/skills 기본 구조 보장
    """
    # 필수 키
    result.setdefault("turn", int(state.get("turn", 0)) + 1)
    result.setdefault("narration", "")
    result.setdefault("personal", {})
    result.setdefault("world", state.get("world", {}))
    result.setdefault("party", [])
    result.setdefault("log_append", [])

    # 파티 id
    party_ids = [str(p.get("id")) for p in state.get("party", []) if isinstance(p, dict)]

    # personal 보정
    personal = result.get("personal", {})
    if not isinstance(personal, dict):
        personal = {}
    for pid in party_ids:
        personal.setdefault(pid, "")
    result["personal"] = personal

    # shari 블록 보정
    shari = result.get("shari")
    if not isinstance(shari, dict):
        shari = {}
    shari.setdefault("assess", [])
    shari.setdefault("rolls", [])
    upd = shari.get("update")
    if not isinstance(upd, dict):
        upd = {}
    upd.setdefault("characterHurt", {})
    upd.setdefault("currentLocation", state.get("world", {}).get("location"))
    upd.setdefault("previousLocation", None)
    upd.setdefault("notes", "")

    # 인벤토리/스킬 변화 기본 구조
    inv = upd.get("inventory")
    if not isinstance(inv, dict):
        inv = {}
    inv.setdefault("consumed", {})  # {"p1":["밧줄"]}
    inv.setdefault("added", {})     # {"p1":["금화 10"]}
    inv.setdefault("charges", {})   # {"p1":{"라이트": -1}}
    upd["inventory"] = inv

    skl = upd.get("skills")
    if not isinstance(skl, dict):
        skl = {}
    skl.setdefault("cooldown", {})  # {"p1":{"전력질주": 2}}
    upd["skills"] = skl

    shari["update"] = upd

    # assess/rolls 내 player_id 정리
    for section in ("assess", "rolls"):
        arr = shari.get(section, [])
        if isinstance(arr, list):
            fixed = []
            for item in arr:
                if not isinstance(item, dict):
                    continue
                pid = str(item.get("player_id", ""))
                if pid in party_ids or not pid:  # 빈 값은 허용(모델 변동 방지)
                    fixed.append(item)
            shari[section] = fixed
        else:
            shari[section] = []
    result["shari"] = shari

    return result


# ----------------------------- 프롬프트 -----------------------------

def _get_genre_interpretation_guide(genre: str) -> str:
    """주어진 장르 이름에 대한 상세한 재해석 가이드를 텍스트로 반환합니다."""
    
    # DB의 Genre 모델 name 필드에 저장된 값을 기반으로 분기합니다.
    if genre == "미스터리":
        return (
            "1. **핵심 재해석**: 이 이야기의 목표는 '누가, 왜, 어떻게 이 사건을 일으켰는가?'라는 수수께끼를 푸는 것이다.\n"
            "2. **서사 스타일**: 모든 묘사는 단서, 증거, 알리바이, 용의자의 숨겨진 동기에 집중한다. 분위기는 긴장감 있고 의심스러워야 한다.\n"
            "3. **능력 해석**: '관찰' 스킬은 숨겨진 단서를 찾는 데, '매력' 스킬은 용의자로부터 증언을 얻어내는 데 사용된다. '마법'은 '프로파일링'이나 '과학 수사' 같은 특수 능력으로 해석된다.\n"
            "4. **선택지/결과 예시**: '현장을 조사하여 지문을 찾는다', '용의자의 알리바이를 추궁한다' 등 수사와 관련된 행동과 결과를 묘사해야 한다."
        )
    
    if genre == "사이버펑크":
        return (
            "1. **핵심 재해석**: 이 이야기의 배경은 거대 기업이 모든 것을 통제하는 미래 도시이다. 목표는 기업의 통제에서 벗어나거나 시스템의 비밀을 파헤치는 것이다.\n"
            "2. **서사 스타일**: 네온사인, 사이버웨어, 해킹, 기업 용병 등의 용어를 적극적으로 사용한다.\n"
            "3. **능력 해석**: '마법'은 '해킹 프로그램'으로, '검'은 '플라즈마 카타나'로, '치유 물약'은 '나노머신 주사기'로 해석된다.\n"
            "4. **선택지/결과 예시**: '보안 시스템을 해킹한다', '뒷골목 정보상과 거래한다' 등 기술과 사회적 상호작용에 집중된 행동과 결과를 묘사해야 한다."
        )
        
    # 기본값 또는 장르 이름이 "판타지"일 경우
    return (
        "1. **핵심 재해석**: 이 이야기의 배경은 마법과 신화가 살아 숨 쉬는 세계이다. 목표는 사악한 존재를 물리치고 세계를 구하는 것이다.\n"
        "2. **서사 스타일**: 고대의 주문, 신화 속의 존재, 마법이 깃든 유물 등 신비롭고 장엄한 분위기를 연출한다.\n"
        "3. **능력 해석**: 스킬, 아이템, 주문을 문자 그대로 해석한다. 검, 마법, 기도 등 고전 판타지의 요소를 충실히 따른다.\n"
        "4. **선택지/결과 예시**: '고대의 룬 문자를 해독한다', '드래곤의 둥지를 습격한다' 등 모험적인 행동과 결과를 묘사해야 한다."
    )

### ▼▼▼▼▼ 1. 난이도/페이스 조절용 헬퍼 함수 추가 ▼▼▼▼▼
def _get_difficulty_instructions(difficulty: str) -> str:
    if difficulty == "상급":
        return "플레이어가 마주하는 역경의 빈도와 강도를 높여라. 성공을 위해서는 자원을 소모하거나 창의적인 해결책이 필요하도록 상황을 묘사하라. 실패 시 명확한 불이익을 부여하라."
    if difficulty == "초급":
        return "플레이어의 행동을 긍정적으로 해석하고, 대부분의 행동이 큰 어려움 없이 성공하도록 서술하라. 역경은 최소화하라."
    # 기본값은 '보통'
    return "성공과 실패가 균형을 이루도록 하라. 논리적인 행동은 보상받아야 하지만, 가끔 예상치 못한 어려움도 발생할 수 있다."

def _get_pacing_instructions(current_turn: int, max_turns: int) -> str:
    if current_turn < max_turns * 0.75: # 게임의 75%가 지나기 전
        return f"현재 {current_turn}턴이다. 이야기의 절정(클라이맥스)을 향해 서서히 긴장감을 고조시켜라."
    elif current_turn >= max_turns:
        # 아래와 같이 "is_final_turn" 키를 포함하도록 명시합니다.
        return f"현재 {current_turn}턴으로, 마지막 턴이다. 반드시 이야기의 모든 갈등을 마무리하고 최종 결말을 제시하라. 응답 JSON 최상단에 `\"is_final_turn\": true` 키를 반드시 포함시켜라."
    else: # 게임 후반부
        return f"현재 {current_turn}턴이다. 이제 이야기의 절정(클라이맥스) 또는 결말을 향해 빠르게 전개하라. 곧 엔딩이 가까워졌음을 암시하라."

GM_SYSTEM = (
    "너는 공정하고 창의적인 TRPG 게임 마스터(GM)이며, 주어진 **{genre} 장르의 전문가**다. "
    "플레이어별로 상호작용적 선택지를 제시하고, 그 선택의 결과를 일관된 세계관과 규칙에 따라 판정한다. "
    "메타 발언/설정 파괴 금지. 플레이 템포는 경쾌하되 과도한 설명은 피한다."
)

PROPOSE_TEMPLATE = """아래의 세션 상태를 바탕으로, **각 플레이어에게 서로 다른 2~3개의 선택지**를 제시하라.

**[게임 규칙]**
- **난이도 규칙**: {difficulty_instructions}
- **게임 진행 페이스**: 이 게임은 총 {max_turns}턴 내외로 진행된다. {pacing_instructions}

**[장르 재해석 가이드: {genre}]**
{genre_interpretation_guide}

제시 원칙:
- 각 플레이어의 역할/시트/기억과 **보유 스킬/아이템/주문**을 고려하여 차별화
- 한글 {language}로 간결하게 작성
- 각 선택지는 "text" 1문장, 필요 시 "tags"(예: "잠입","교섭") 부여
- 최소 1개 선택지는 해당 플레이어의 **핵심 스킬 또는 보유 아이템**을 활용하는 방향을 제시
- 결과는 JSON (스펙 하단)

세션 상태(JSON):
{state_json}

[파티 능력/아이템 요약]
{cap_summary}

응답 JSON 스펙:
{{
  "turn": {next_turn},
  "options": {{
    "PLAYER_ID": [
      {{ "id": "A", "text": "선택지 한 줄", "tags": ["태그"] }},
      {{ "id": "B", "text": "..." }}
    ]
  }}
}}
"""

# === SHARI 전용 Resolve 템플릿 (ANU + 1d6 룰) — 항상 이 템플릿만 사용 ===
RESOLVE_TEMPLATE_SHARI = """아래의 세션 상태와 플레이어 선택을 바탕으로, **한 턴의 결과**를 작성하라.

**[게임 규칙]**
- **난이도 규칙**: {difficulty_instructions}
- **게임 진행 페이스**: 이 게임은 총 {max_turns}턴 내외로 진행된다. {pacing_instructions}

**[장르 재해석 가이드: {genre}]**
{genre_interpretation_guide}

원칙:
- Assess → Narrate → Update(ANU)를 따른다.
- 위험하거나 불확실한 행동은 1d6 판정(1~3 불리, 4~6 유리)을 적용한다.
- 단, **플레이어의 보유 스킬/아이템/주문이 직접적으로 적용되어 위험·불확실성이 충분히 낮아지면** 주사위를 생략해도 된다(안전하고 개연적이면 곧바로 성공으로 처리).
- 플레이어 에이전시를 침해하지 말고(결과만 서술), 세계/파티 상태 갱신을 간단 JSON으로 제시한다.
- 결과는 반드시 JSON으로만.
- 공통 내러티브 문장 수는 최대 4문장, personal은 각 1~2문장으로 제한.
- party 배열 길이는 입력 party와 동일하거나 더 작아야 하며, 각 항목의 changes는 3개 키 이하로 요약.

세션 상태(JSON):
{state_json}

플레이어 선택(JSON):
{choices_json}

[파티 능력/아이템 요약]
{cap_summary}

응답 JSON 스펙:
{{
  "turn": {next_turn},
  "narration": "공통 내러티브 2~4문장",
  "personal": {{ "PLAYER_ID": "개별 묘사 1~2문장" }},
  "world": {{ "time": "새벽", "location": "...", "notes": "..." }},
  "party": [
    {{ "id":"p1", "changes": {{ "hp": -2, "status": ["긴장"] }} }}
  ],
  "log_append": [
    {{ "turn": {prev_turn}, "events": ["p1: A 선택", "p2: B 선택"] }}
  ],

  "shari": {{
    "assess": [
      {{
        "player_id": "p1",
        "action": "원문 선택/행동 요약",
        "move": false,
        "destination": null,
        "dangerous": true,
        "plausible": "Uncertain",
        "win": false,
        "reasons": ["해당 스킬/아이템 고려 여부를 한 줄로 명시"]
      }}
    ],
    "rolls": [
      {{
        "player_id": "p1",
        "reason": "위험/불확실 행동",
        "d6": 5,
        "outcome": "favorable"
      }}
    ],
    "update": {{
      "characterHurt": {{ "p1": false }},
      "currentLocation": "그대로 혹은 이동한 방 ID/명",
      "previousLocation": "이전 위치",
      "notes": "방/출구/적 상태 변화 요약",
      "inventory": {{
        "consumed": {{}},
        "added": {{}},
        "charges": {{}}
      }},
      "skills": {{
        "cooldown": {{}}
      }}
    }}
  }}
}}
"""


# ----------------------------- 엔진 -----------------------------
class AIGameMaster:
    def __init__(self):
        self.client = AzureOpenAI(
            api_key=getattr(settings, "AZURE_OPENAI_API_KEY", None),
            azure_endpoint=getattr(settings, "AZURE_OPENAI_ENDPOINT", None),
            api_version=getattr(settings, "AZURE_OPENAI_VERSION", None),
        )
        self.deployment = getattr(settings, "AZURE_OPENAI_DEPLOYMENT", None)
        missing = [k for k, v in {
            "AZURE_OPENAI_API_KEY": getattr(settings, "AZURE_OPENAI_API_KEY", None),
            "AZURE_OPENAI_ENDPOINT": getattr(settings, "AZURE_OPENAI_ENDPOINT", None),
            "AZURE_OPENAI_VERSION": getattr(settings, "AZURE_OPENAI_VERSION", None),
            "AZURE_OPENAI_DEPLOYMENT": self.deployment,
        }.items() if not v]
        if missing:
            raise RuntimeError(f"Azure OpenAI 설정 누락: {', '.join(missing)}")

    # 1) 선택지 제안
    def propose_choices(
        self,
        state: Dict[str, Any],
        language: str = "ko",
        temperature: float = 0.6,
        top_p: float = 0.9,
        max_tokens: int = 1400,
    ) -> Dict[str, Any]:
        next_turn = int(state.get("turn", 0)) + 1
        state_json = json.dumps(state, ensure_ascii=False)
        cap_summary = _summarize_party_capabilities(state)
        scenario = state.get("scenario", {})
        genre = scenario.get("genre", "판타지")
        difficulty = state.get("difficulty", "중급")
        current_turn = state.get("turn", 1)
        max_turns = 10 # 최대 턴 수 설정

        genre_guide = _get_genre_interpretation_guide(genre)
        difficulty_instructions = _get_difficulty_instructions(difficulty)
        pacing_instructions = _get_pacing_instructions(current_turn, max_turns)        

        prompt = PROPOSE_TEMPLATE.format(
            state_json=state_json,
            next_turn=next_turn,
            language=language,
            cap_summary=cap_summary,
            genre=genre,                      
            genre_interpretation_guide=genre_guide,
            difficulty_instructions=difficulty_instructions,
            max_turns=max_turns,
            pacing_instructions=pacing_instructions            
        )
        logger.debug(
            "propose_choices: tokens[max]=%s, state_len=%s, cap_len=%s",
            max_tokens, len(state_json), len(cap_summary)
        )

        system_prompt_content = GM_SYSTEM.format(genre=genre)

        resp = self.client.chat.completions.create(
            model=self.deployment,
            messages=[{"role": "system", "content": system_prompt_content},
                      {"role": "user", "content": prompt}],
            temperature=temperature,
            top_p=top_p,
            max_tokens=max_tokens,
            response_format={"type": "json_object"},
        )
        txt = resp.choices[0].message.content
        logger.debug("propose_choices: response_len=%s", len(txt or ""))
        try:
            return json.loads(_extract_json_block(txt))
        except Exception as e:
            logger.exception("선택지 JSON 파싱 실패: %s", e)
            raise ValueError("선택지 JSON 파싱 실패(응답 형식 오류).")

    # 2) 턴 해결(선택 반영) — SHARI 고정 + 능력/아이템 반영
    def resolve_turn(
        self,
        state: Dict[str, Any],
        choices: Dict[str, Any],
        language: str = "ko",
        temperature: float = 0.7,
        top_p: float = 0.95,
        max_tokens: int = 2500,
    ) -> Dict[str, Any]:
        next_turn = int(state.get("turn", 0)) + 1
        prev_turn = next_turn - 1

        # (선택) 클라가 붙여 보낸 고정 주사위 힌트 읽기
        rolls_hint: Dict[str, int] = {}
        try:
            rh = choices.get("_rolls") or {}
            if isinstance(rh, dict):
                rolls_hint = {
                    str(k): int(v) for k, v in rh.items()
                    if isinstance(v, (int, float)) and 1 <= int(v) <= 6
                }
        except Exception:
            rolls_hint = {}

        extra_hint = ""
        if rolls_hint:
            extra_hint = (
                "\n\n[고정 주사위 결과]\n"
                + json.dumps(rolls_hint, ensure_ascii=False)
                + "\n"
                + "위 값이 제공된 플레이어의 판정에는 반드시 해당 d6 값을 사용하라."
            )

        state_json = json.dumps(state, ensure_ascii=False)
        choices_json = json.dumps(choices, ensure_ascii=False)
        cap_summary = _summarize_party_capabilities(state)
        scenario = state.get("scenario", {})
        genre = scenario.get("genre", "판타지")
        difficulty = state.get("difficulty", "중급")
        current_turn = state.get("turn", 1)
        max_turns = 10 # 최대 턴 수 설정

        genre_guide = _get_genre_interpretation_guide(genre)
        difficulty_instructions = _get_difficulty_instructions(difficulty)
        pacing_instructions = _get_pacing_instructions(current_turn, max_turns)

        prompt = RESOLVE_TEMPLATE_SHARI.format(
            state_json=state_json,
            choices_json=choices_json,
            next_turn=next_turn,
            prev_turn=prev_turn,
            language=language,
            cap_summary=cap_summary,
            genre=genre,                      
            genre_interpretation_guide=genre_guide,
            difficulty_instructions=difficulty_instructions,
            max_turns=max_turns,
            pacing_instructions=pacing_instructions            
        ) + extra_hint

        logger.debug(
            "resolve_turn: tokens[max]=%s, state_len=%s, choices_len=%s, cap_len=%s, rolls_hint=%s",
            max_tokens, len(state_json), len(choices_json), len(cap_summary), bool(rolls_hint)
        )

        system_prompt_content = GM_SYSTEM.format(genre=genre)

        resp = self.client.chat.completions.create(
            model=self.deployment,
            messages=[{"role": "system", "content": system_prompt_content},
                      {"role": "user", "content": prompt}],
            temperature=temperature,
            top_p=top_p,
            max_tokens=max_tokens,
            response_format={"type": "json_object"},
        )
        txt = resp.choices[0].message.content
        logger.debug("resolve_turn: response_len=%s", len(txt or ""))

        try:
            result = json.loads(_extract_json_block(txt))
        except Exception as e:
            logger.exception("해결 JSON 파싱 실패: %s", e)
            raise ValueError("해결 JSON 파싱 실패(응답 형식 오류).")

        # 결과 보정 (필수 키/개인 묘사/인벤토리·스킬 구조 등)
        result = _normalize_result(state, result)
        # ✅ (신규) 이번 턴 장면 이미지 생성
        if IMAGE_GEN_ENABLED:
            try:
                scene_prompt = build_scene_prompt(state, result)  # 현 상태 + 이번 턴 결과를 반영
                img_res = generate_scene_image(
                    scene_prompt,
                    size="1024x1024",
                    quality="standard",
                    style="vivid",
                    n=1
                )
                if img_res.get("ok"):
                    data = (img_res["result"].get("data") or [])
                    image_url = data[0].get("url") if data else None
                    result["image"] = {
                        "url": image_url,
                        "prompt": img_res.get("prompt")
                    }
                else:
                    result["image"] = {
                        "url": None,
                        "error": img_res.get("error"),
                        "prompt": img_res.get("prompt")
                    }
            except Exception as e:
                # 로거가 있으니 그대로 사용
                logger.exception("이미지 생성 실패: %s", e)
                result["image"] = {"url": None, "error": str(e)}
        return result


# ----------------------------- 결과 병합 -----------------------------
def apply_gm_result_to_state(state: dict, result: dict) -> dict:
    """
    GM 결과(JSON)를 세션 상태(state)에 반영해서 '다음 턴의 상태'를 돌려줍니다.
    - world/party/log 기본 반영
    - shari.update의 inventory/skills/characterHurt/location 반영
    - party[].sheet.hp / status는 예시로 처리(프로젝트 규약에 맞게 커스터마이즈 가능)
    """
    import copy
    new_state = copy.deepcopy(state)

    # 1) 기본 세계/로그/턴
    if "world" in result and isinstance(result["world"], dict):
        new_state.setdefault("world", {}).update(result["world"])
    for entry in result.get("log_append", []) or []:
        if isinstance(entry, dict):
            new_state.setdefault("log", []).append(entry)
    new_state["turn"] = int(state.get("turn", 0)) + 1

    # 2) 파티 변경(체력/상태 등)
    party_index = {str(p.get("id")): i for i, p in enumerate(new_state.get("party", [])) if isinstance(p, dict)}
    for change in result.get("party", []) or []:
        if not isinstance(change, dict):
            continue
        pid = str(change.get("id"))
        idx = party_index.get(pid)
        if idx is None:
            continue
        target = new_state["party"][idx]
        ch = change.get("changes") or {}
        sheet = target.setdefault("sheet", {})
        # HP 변화
        if "hp" in ch:
            try:
                sheet["hp"] = int(sheet.get("hp", 0)) + int(ch["hp"])
            except Exception:
                pass
        # status 병합
        if "status" in ch:
            old = set(map(str, sheet.get("status", [])))
            new = set(map(str, ch.get("status", [])))
            sheet["status"] = list(old | new)

    # 3) SHARI 업데이트(인벤토리/쿨다운/부상/위치)
    upd = (result.get("shari") or {}).get("update") or {}

    # 3-1) 위치 이동
    cur = upd.get("currentLocation")
    if cur:
        new_state.setdefault("world", {})["location"] = cur
    prev = upd.get("previousLocation")
    if prev is not None:
        new_state.setdefault("world", {})["prev_location"] = prev

    # 3-2) 부상 누적(2회=사망 규칙 등은 상위 룰 엔진에서 해석)
    churt = upd.get("characterHurt") or {}
    hc = new_state.setdefault("hurt_count", {})
    for pid, hurt in churt.items():
        if hurt:
            hc[pid] = int(hc.get(pid, 0)) + 1

    # 3-3) 인벤토리 반영
    inv = upd.get("inventory") or {}
    consumed = inv.get("consumed") or {}
    added = inv.get("added") or {}
    charges = inv.get("charges") or {}

    def _each_party_items(pid: str):
        i = party_index.get(pid)
        if i is None:
            return None
        p = new_state["party"][i]
        sheet = p.setdefault("sheet", {})
        items = sheet.setdefault("items", [])
        spells = sheet.setdefault("spells", [])
        return items, spells

    # 소비 제거
    for pid, names in consumed.items():
        pair = _each_party_items(pid)
        if not pair:
            continue
        items, spells = pair
        names = set(map(str, names or []))

        def _filter(l):
            out = []
            for it in l:
                if isinstance(it, dict):
                    n = str(it.get("name"))
                else:
                    n = str(it)
                if n not in names:
                    out.append(it)
            return out

        sheet = new_state["party"][party_index[pid]]["sheet"]
        sheet["items"] = _filter(items)
        sheet["spells"] = _filter(spells)

    # 획득 추가
    for pid, names in added.items():
        pair = _each_party_items(pid)
        if not pair:
            continue
        items, _ = pair
        for n in names or []:
            items.append(n)  # 문자열 또는 dict 그대로 추가

    # 충전/내구도 증감
    for pid, name_delta in charges.items():
        pair = _each_party_items(pid)
        if not pair:
            continue
        items, spells = pair

        def _apply_delta(lst):
            for it in lst:
                if isinstance(it, dict):
                    n = str(it.get("name"))
                    if n in name_delta:
                        try:
                            it["charges"] = int(it.get("charges", 0)) + int(name_delta[n])
                        except Exception:
                            pass

        _apply_delta(items)
        _apply_delta(spells)

    # 3-4) 스킬 쿨다운
    skl = upd.get("skills") or {}
    cooldown = skl.get("cooldown") or {}
    cdstore = new_state.setdefault("cooldowns", {})  # {"p1":{"전력질주": 2}}
    for pid, skill_turns in cooldown.items():
        bucket = cdstore.setdefault(pid, {})
        for sname, turns in (skill_turns or {}).items():
            try:
                bucket[str(sname)] = int(turns)
            except Exception:
                continue

    return new_state


# ----------------------------- (선택) DRF 뷰 -----------------------------
try:
    from rest_framework.views import APIView
    from rest_framework.permissions import IsAuthenticated
    from rest_framework_simplejwt.authentication import JWTAuthentication
    from django.http import JsonResponse
except Exception:
    APIView = object  # 타입만 맞추는 더미


class ProposeAPIView(APIView):  # type: ignore
    permission_classes = [IsAuthenticated]
    authentication_classes = [JWTAuthentication]

    def post(self, request):
        state = request.data.get("state")
        language = (request.data.get("language") or "ko").strip()
        if not isinstance(state, dict):
            return JsonResponse({"message": "state(JSON)가 필요합니다."}, status=400)
        try:
            gm = AIGameMaster()
            out = gm.propose_choices(state, language=language)
            return JsonResponse({"message": "선택지 생성 성공", "data": out}, status=200)
        except Exception as e:
            return JsonResponse({"message": f"선택지 생성 실패: {e}"}, status=500)


class ResolveAPIView(APIView):  # type: ignore
    permission_classes = [IsAuthenticated]
    authentication_classes = [JWTAuthentication]

    def post(self, request):
        state = request.data.get("state")
        choices = request.data.get("choices")
        language = (request.data.get("language") or "ko").strip()
        if not isinstance(state, dict) or not isinstance(choices, dict):
            return JsonResponse({"message": "state, choices(JSON)가 필요합니다."}, status=400)

        # 입력 방어: 파티 id 화이트리스트 검증
        try:
            party_ids = {str(p.get("id")) for p in state.get("party", []) if isinstance(p, dict)}
            invalid = [pid for pid in choices.keys() if pid not in party_ids and pid != "_rolls"]
            if invalid:
                return JsonResponse({"message": f"유효하지 않은 플레이어 id: {invalid}"}, status=400)
        except Exception:
            pass

        try:
            gm = AIGameMaster()
            out = gm.resolve_turn(state, choices, language=language)

            # 여기서 바로 세션 상태에 반영하고 반환하고 싶다면 아래 주석 해제:
            # new_state = apply_gm_result_to_state(state, out)
            # return JsonResponse({"message": "턴 해결 성공", "data": out, "next_state": new_state}, status=200)

            return JsonResponse({"message": "턴 해결 성공", "data": out}, status=200)
        except Exception as e:
=======
# -*- coding: utf-8 -*-
"""
llm/multi_mode/gm_engine.py

멀티플레이 TRPG의 AI GM 엔진 (SHARI 방식 고정).
- 각 플레이어에게 **서로 다른 선택지**를 제시 (propose_choices)
- 플레이어 입력(선택)을 모아 **다음 턴 내러티브/상태**를 계산 (resolve_turn)
- 결과(JSON)를 세션 상태에 병합 (apply_gm_result_to_state)
- 세션 상태는 호출자가 관리(캐시/DB). 본 모듈은 상태 JSON을 입력/출력으로만 다룸.

상태(JSON) 최소 스펙:
{
  "session_id": "uuid 혹은 식별자",
  "turn": 1,
  "scenario": { "title": "...", "summary": "..." },
  "world": { "time": "밤", "location": "폐허 성곽", "notes": "..." },
  "party": [
    { "id":"p1", "name":"엘라", "role":"정찰수",
      "sheet": {
        "skills":["잠입","생존","절벽오르기"],
        "items":[{"name":"밧줄","charges":1},{"name":"단검"}],
        "spells":[{"name":"라이트","charges":3}],
        "notes":"..."
      },
      "memory":"..." }
  ],
  "log": [ {"turn":0, "narration":"..."}, ... ]
}

선택지 제안 응답:
{
  "turn": 1,
  "options": { "p1": [{"id":"A","text":"...","tags":["잠입"]}, ... up to 3] }
}

해결 응답(핵심 키):
{
  "turn": 2,
  "narration": "...",
  "personal": { "p1":"..." },
  "world": {...},
  "party": [...변경...],
  "log_append": [...],
  "shari": {
    "assess":[...], "rolls":[...],
    "update": {
      "characterHurt": {"p1": false},
      "currentLocation":"...", "previousLocation":"...",
      "notes":"...",
      "inventory": {
        "consumed": {"p1":["밧줄"]},
        "added": {"p1":["금화 10"]},
        "charges": {"p1":{"라이트": -1}}
      },
      "skills": {
        "cooldown": {"p1":{"전력질주": 2}}
      }
    }
  }
}
"""
from __future__ import annotations

import json
import logging
import re
from typing import Any, Dict, List, Optional

from django.conf import settings
from openai import AzureOpenAI

from game.prompt_builders import build_scene_prompt
from game.azure_image import generate_scene_image
import os

IMAGE_GEN_ENABLED = os.getenv("IMAGE_GEN_ENABLED", "true").lower() in ("1","true","yes")

logger = logging.getLogger(__name__)


# ----------------------------- 공통 유틸 -----------------------------
def _extract_json_block(text: str) -> str:
    """모델 응답에서 JSON 블록을 안전하게 추출."""
    if not text:
        return "{}"
    fence = re.search(r"```json\s*(\{.*?\}|\[.*?\])\s*```", text, flags=re.S)
    if fence:
        return fence.group(1).strip()
    bracket = re.search(r"(\{.*\}|\[.*\])", text, flags=re.S)
    if bracket:
        return bracket.group(1).strip()
    return text.strip()


def _summarize_party_capabilities(state: Dict[str, Any], max_per_section: int = 5) -> str:
    """
    party[].sheet 내의 skills/items/spells를 간결 요약해 LLM 컨텍스트에 주입.
    - 너무 길어지면 앞에서부터 max_per_section 개로 자름
    - items/spells는 name과 charges(있으면)를 같이 표기
    """
    out_lines: List[str] = []
    for p in state.get("party", []):
        if not isinstance(p, dict):
            continue
        pid = str(p.get("id"))
        name = str(p.get("name", pid))
        sheet = p.get("sheet") or {}
        skills = sheet.get("skills") or []
        items = sheet.get("items") or []
        spells = sheet.get("spells") or []
        # format
        sk = ", ".join(map(str, skills[:max_per_section])) if skills else "-"
        it_fmt = []
        for it in items[:max_per_section]:
            if isinstance(it, dict):
                n = it.get("name")
                ch = it.get("charges")
                it_fmt.append(f"{n}(x{ch})" if ch is not None else str(n))
            else:
                it_fmt.append(str(it))
        sp_fmt = []
        for sp in spells[:max_per_section]:
            if isinstance(sp, dict):
                n = sp.get("name")
                ch = sp.get("charges")
                sp_fmt.append(f"{n}(x{ch})" if ch is not None else str(n))
            else:
                sp_fmt.append(str(sp))
        it = ", ".join(it_fmt) if it_fmt else "-"
        sp = ", ".join(sp_fmt) if sp_fmt else "-"
        out_lines.append(f"- {name}({pid}) | skills: {sk} | items: {it} | spells: {sp}")
    return "\n".join(out_lines) if out_lines else "- (no capabilities provided)"


def _normalize_result(state: Dict[str, Any], result: Dict[str, Any]) -> Dict[str, Any]:
    """
    모델 출력 스키마를 보정해 프런트가 기대하는 shape을 보장.
    - 필수 키 기본값 세팅
    - personal을 party id에 맞게 채움
    - shari.update.inventory/skills 기본 구조 보장
    """
    # 필수 키
    result.setdefault("turn", int(state.get("turn", 0)) + 1)
    result.setdefault("narration", "")
    result.setdefault("personal", {})
    result.setdefault("world", state.get("world", {}))
    result.setdefault("party", [])
    result.setdefault("log_append", [])

    # 파티 id
    party_ids = [str(p.get("id")) for p in state.get("party", []) if isinstance(p, dict)]

    # personal 보정
    personal = result.get("personal", {})
    if not isinstance(personal, dict):
        personal = {}
    for pid in party_ids:
        personal.setdefault(pid, "")
    result["personal"] = personal

    # shari 블록 보정
    shari = result.get("shari")
    if not isinstance(shari, dict):
        shari = {}
    shari.setdefault("assess", [])
    shari.setdefault("rolls", [])
    upd = shari.get("update")
    if not isinstance(upd, dict):
        upd = {}
    upd.setdefault("characterHurt", {})
    upd.setdefault("currentLocation", state.get("world", {}).get("location"))
    upd.setdefault("previousLocation", None)
    upd.setdefault("notes", "")

    # 인벤토리/스킬 변화 기본 구조
    inv = upd.get("inventory")
    if not isinstance(inv, dict):
        inv = {}
    inv.setdefault("consumed", {})  # {"p1":["밧줄"]}
    inv.setdefault("added", {})     # {"p1":["금화 10"]}
    inv.setdefault("charges", {})   # {"p1":{"라이트": -1}}
    upd["inventory"] = inv

    skl = upd.get("skills")
    if not isinstance(skl, dict):
        skl = {}
    skl.setdefault("cooldown", {})  # {"p1":{"전력질주": 2}}
    upd["skills"] = skl

    shari["update"] = upd

    # assess/rolls 내 player_id 정리
    for section in ("assess", "rolls"):
        arr = shari.get(section, [])
        if isinstance(arr, list):
            fixed = []
            for item in arr:
                if not isinstance(item, dict):
                    continue
                pid = str(item.get("player_id", ""))
                if pid in party_ids or not pid:  # 빈 값은 허용(모델 변동 방지)
                    fixed.append(item)
            shari[section] = fixed
        else:
            shari[section] = []
    result["shari"] = shari

    return result


# ----------------------------- 프롬프트 -----------------------------

def _get_genre_interpretation_guide(genre: str) -> str:
    """주어진 장르 이름에 대한 상세한 재해석 가이드를 텍스트로 반환합니다."""
    
    # DB의 Genre 모델 name 필드에 저장된 값을 기반으로 분기합니다.
    if genre == "미스터리":
        return (
            "1. **핵심 재해석**: 이 이야기의 목표는 '누가, 왜, 어떻게 이 사건을 일으켰는가?'라는 수수께끼를 푸는 것이다.\n"
            "2. **서사 스타일**: 모든 묘사는 단서, 증거, 알리바이, 용의자의 숨겨진 동기에 집중한다. 분위기는 긴장감 있고 의심스러워야 한다.\n"
            "3. **능력 해석**: '관찰' 스킬은 숨겨진 단서를 찾는 데, '매력' 스킬은 용의자로부터 증언을 얻어내는 데 사용된다. '마법'은 '프로파일링'이나 '과학 수사' 같은 특수 능력으로 해석된다.\n"
            "4. **선택지/결과 예시**: '현장을 조사하여 지문을 찾는다', '용의자의 알리바이를 추궁한다' 등 수사와 관련된 행동과 결과를 묘사해야 한다."
        )
    
    if genre == "사이버펑크":
        return (
            "1. **핵심 재해석**: 이 이야기의 배경은 거대 기업이 모든 것을 통제하는 미래 도시이다. 목표는 기업의 통제에서 벗어나거나 시스템의 비밀을 파헤치는 것이다.\n"
            "2. **서사 스타일**: 네온사인, 사이버웨어, 해킹, 기업 용병 등의 용어를 적극적으로 사용한다.\n"
            "3. **능력 해석**: '마법'은 '해킹 프로그램'으로, '검'은 '플라즈마 카타나'로, '치유 물약'은 '나노머신 주사기'로 해석된다.\n"
            "4. **선택지/결과 예시**: '보안 시스템을 해킹한다', '뒷골목 정보상과 거래한다' 등 기술과 사회적 상호작용에 집중된 행동과 결과를 묘사해야 한다."
        )
        
    # 기본값 또는 장르 이름이 "판타지"일 경우
    return (
        "1. **핵심 재해석**: 이 이야기의 배경은 마법과 신화가 살아 숨 쉬는 세계이다. 목표는 사악한 존재를 물리치고 세계를 구하는 것이다.\n"
        "2. **서사 스타일**: 고대의 주문, 신화 속의 존재, 마법이 깃든 유물 등 신비롭고 장엄한 분위기를 연출한다.\n"
        "3. **능력 해석**: 스킬, 아이템, 주문을 문자 그대로 해석한다. 검, 마법, 기도 등 고전 판타지의 요소를 충실히 따른다.\n"
        "4. **선택지/결과 예시**: '고대의 룬 문자를 해독한다', '드래곤의 둥지를 습격한다' 등 모험적인 행동과 결과를 묘사해야 한다."
    )

### ▼▼▼▼▼ 1. 난이도/페이스 조절용 헬퍼 함수 추가 ▼▼▼▼▼
def _get_difficulty_instructions(difficulty: str) -> str:
    if difficulty == "상급":
        return "플레이어가 마주하는 역경의 빈도와 강도를 높여라. 성공을 위해서는 자원을 소모하거나 창의적인 해결책이 필요하도록 상황을 묘사하라. 실패 시 명확한 불이익을 부여하라."
    if difficulty == "초급":
        return "플레이어의 행동을 긍정적으로 해석하고, 대부분의 행동이 큰 어려움 없이 성공하도록 서술하라. 역경은 최소화하라."
    # 기본값은 '보통'
    return "성공과 실패가 균형을 이루도록 하라. 논리적인 행동은 보상받아야 하지만, 가끔 예상치 못한 어려움도 발생할 수 있다."

def _get_pacing_instructions(current_turn: int, max_turns: int) -> str:
    if current_turn < max_turns * 0.75: # 게임의 75%가 지나기 전
        return f"현재 {current_turn}턴이다. 이야기의 절정(클라이맥스)을 향해 서서히 긴장감을 고조시켜라."
    elif current_turn >= max_turns:
        # 아래와 같이 "is_final_turn" 키를 포함하도록 명시합니다.
        return f"현재 {current_turn}턴으로, 마지막 턴이다. 반드시 이야기의 모든 갈등을 마무리하고 최종 결말을 제시하라. 응답 JSON 최상단에 `\"is_final_turn\": true` 키를 반드시 포함시켜라."
    else: # 게임 후반부
        return f"현재 {current_turn}턴이다. 이제 이야기의 절정(클라이맥스) 또는 결말을 향해 빠르게 전개하라. 곧 엔딩이 가까워졌음을 암시하라."

GM_SYSTEM = (
    "너는 공정하고 창의적인 TRPG 게임 마스터(GM)이며, 주어진 **{genre} 장르의 전문가**다. "
    "플레이어별로 상호작용적 선택지를 제시하고, 그 선택의 결과를 일관된 세계관과 규칙에 따라 판정한다. "
    "메타 발언/설정 파괴 금지. 플레이 템포는 경쾌하되 과도한 설명은 피한다."
)

PROPOSE_TEMPLATE = """아래의 세션 상태를 바탕으로, **각 플레이어에게 서로 다른 2~3개의 선택지**를 제시하라.

**[게임 규칙]**
- **난이도 규칙**: {difficulty_instructions}
- **게임 진행 페이스**: 이 게임은 총 {max_turns}턴 내외로 진행된다. {pacing_instructions}

**[장르 재해석 가이드: {genre}]**
{genre_interpretation_guide}

제시 원칙:
- 각 플레이어의 역할/시트/기억과 **보유 스킬/아이템/주문**을 고려하여 차별화
- 한글 {language}로 간결하게 작성
- 각 선택지는 "text" 1문장, 필요 시 "tags"(예: "잠입","교섭") 부여
- 최소 1개 선택지는 해당 플레이어의 **핵심 스킬 또는 보유 아이템**을 활용하는 방향을 제시
- 결과는 JSON (스펙 하단)

세션 상태(JSON):
{state_json}

[파티 능력/아이템 요약]
{cap_summary}

응답 JSON 스펙:
{{
  "turn": {next_turn},
  "options": {{
    "PLAYER_ID": [
      {{ "id": "A", "text": "선택지 한 줄", "tags": ["태그"] }},
      {{ "id": "B", "text": "..." }}
    ]
  }}
}}
"""

# === SHARI 전용 Resolve 템플릿 (ANU + 1d6 룰) — 항상 이 템플릿만 사용 ===
RESOLVE_TEMPLATE_SHARI = """아래의 세션 상태와 플레이어 선택을 바탕으로, **한 턴의 결과**를 작성하라.

**[게임 규칙]**
- **난이도 규칙**: {difficulty_instructions}
- **게임 진행 페이스**: 이 게임은 총 {max_turns}턴 내외로 진행된다. {pacing_instructions}

**[장르 재해석 가이드: {genre}]**
{genre_interpretation_guide}

원칙:
- Assess → Narrate → Update(ANU)를 따른다.
- 위험하거나 불확실한 행동은 1d6 판정(1~3 불리, 4~6 유리)을 적용한다.
- 단, **플레이어의 보유 스킬/아이템/주문이 직접적으로 적용되어 위험·불확실성이 충분히 낮아지면** 주사위를 생략해도 된다(안전하고 개연적이면 곧바로 성공으로 처리).
- 플레이어 에이전시를 침해하지 말고(결과만 서술), 세계/파티 상태 갱신을 간단 JSON으로 제시한다.
- 결과는 반드시 JSON으로만.
- 공통 내러티브 문장 수는 최대 4문장, personal은 각 1~2문장으로 제한.
- party 배열 길이는 입력 party와 동일하거나 더 작아야 하며, 각 항목의 changes는 3개 키 이하로 요약.

세션 상태(JSON):
{state_json}

플레이어 선택(JSON):
{choices_json}

[파티 능력/아이템 요약]
{cap_summary}

응답 JSON 스펙:
{{
  "turn": {next_turn},
  "narration": "공통 내러티브 2~4문장",
  "personal": {{ "PLAYER_ID": "개별 묘사 1~2문장" }},
  "world": {{ "time": "새벽", "location": "...", "notes": "..." }},
  "party": [
    {{ "id":"p1", "changes": {{ "hp": -2, "status": ["긴장"] }} }}
  ],
  "log_append": [
    {{ "turn": {prev_turn}, "events": ["p1: A 선택", "p2: B 선택"] }}
  ],

  "shari": {{
    "assess": [
      {{
        "player_id": "p1",
        "action": "원문 선택/행동 요약",
        "move": false,
        "destination": null,
        "dangerous": true,
        "plausible": "Uncertain",
        "win": false,
        "reasons": ["해당 스킬/아이템 고려 여부를 한 줄로 명시"]
      }}
    ],
    "rolls": [
      {{
        "player_id": "p1",
        "reason": "위험/불확실 행동",
        "d6": 5,
        "outcome": "favorable"
      }}
    ],
    "update": {{
      "characterHurt": {{ "p1": false }},
      "currentLocation": "그대로 혹은 이동한 방 ID/명",
      "previousLocation": "이전 위치",
      "notes": "방/출구/적 상태 변화 요약",
      "inventory": {{
        "consumed": {{}},
        "added": {{}},
        "charges": {{}}
      }},
      "skills": {{
        "cooldown": {{}}
      }}
    }}
  }}
}}
"""


# ----------------------------- 엔진 -----------------------------
class AIGameMaster:
    def __init__(self):
        self.client = AzureOpenAI(
            api_key=getattr(settings, "AZURE_OPENAI_API_KEY", None),
            azure_endpoint=getattr(settings, "AZURE_OPENAI_ENDPOINT", None),
            api_version=getattr(settings, "AZURE_OPENAI_VERSION", None),
        )
        self.deployment = getattr(settings, "AZURE_OPENAI_DEPLOYMENT", None)
        missing = [k for k, v in {
            "AZURE_OPENAI_API_KEY": getattr(settings, "AZURE_OPENAI_API_KEY", None),
            "AZURE_OPENAI_ENDPOINT": getattr(settings, "AZURE_OPENAI_ENDPOINT", None),
            "AZURE_OPENAI_VERSION": getattr(settings, "AZURE_OPENAI_VERSION", None),
            "AZURE_OPENAI_DEPLOYMENT": self.deployment,
        }.items() if not v]
        if missing:
            raise RuntimeError(f"Azure OpenAI 설정 누락: {', '.join(missing)}")

    # 1) 선택지 제안
    def propose_choices(
        self,
        state: Dict[str, Any],
        language: str = "ko",
        temperature: float = 0.6,
        top_p: float = 0.9,
        max_tokens: int = 1400,
    ) -> Dict[str, Any]:
        next_turn = int(state.get("turn", 0)) + 1
        state_json = json.dumps(state, ensure_ascii=False)
        cap_summary = _summarize_party_capabilities(state)
        scenario = state.get("scenario", {})
        genre = scenario.get("genre", "판타지")
        difficulty = state.get("difficulty", "중급")
        current_turn = state.get("turn", 1)
        max_turns = 10 # 최대 턴 수 설정

        genre_guide = _get_genre_interpretation_guide(genre)
        difficulty_instructions = _get_difficulty_instructions(difficulty)
        pacing_instructions = _get_pacing_instructions(current_turn, max_turns)        

        prompt = PROPOSE_TEMPLATE.format(
            state_json=state_json,
            next_turn=next_turn,
            language=language,
            cap_summary=cap_summary,
            genre=genre,                      
            genre_interpretation_guide=genre_guide,
            difficulty_instructions=difficulty_instructions,
            max_turns=max_turns,
            pacing_instructions=pacing_instructions            
        )
        logger.debug(
            "propose_choices: tokens[max]=%s, state_len=%s, cap_len=%s",
            max_tokens, len(state_json), len(cap_summary)
        )

        system_prompt_content = GM_SYSTEM.format(genre=genre)

        resp = self.client.chat.completions.create(
            model=self.deployment,
            messages=[{"role": "system", "content": system_prompt_content},
                      {"role": "user", "content": prompt}],
            temperature=temperature,
            top_p=top_p,
            max_tokens=max_tokens,
            response_format={"type": "json_object"},
        )
        txt = resp.choices[0].message.content
        logger.debug("propose_choices: response_len=%s", len(txt or ""))
        try:
            return json.loads(_extract_json_block(txt))
        except Exception as e:
            logger.exception("선택지 JSON 파싱 실패: %s", e)
            raise ValueError("선택지 JSON 파싱 실패(응답 형식 오류).")

    # 2) 턴 해결(선택 반영) — SHARI 고정 + 능력/아이템 반영
    def resolve_turn(
        self,
        state: Dict[str, Any],
        choices: Dict[str, Any],
        language: str = "ko",
        temperature: float = 0.7,
        top_p: float = 0.95,
        max_tokens: int = 2500,
    ) -> Dict[str, Any]:
        next_turn = int(state.get("turn", 0)) + 1
        prev_turn = next_turn - 1

        # (선택) 클라가 붙여 보낸 고정 주사위 힌트 읽기
        rolls_hint: Dict[str, int] = {}
        try:
            rh = choices.get("_rolls") or {}
            if isinstance(rh, dict):
                rolls_hint = {
                    str(k): int(v) for k, v in rh.items()
                    if isinstance(v, (int, float)) and 1 <= int(v) <= 6
                }
        except Exception:
            rolls_hint = {}

        extra_hint = ""
        if rolls_hint:
            extra_hint = (
                "\n\n[고정 주사위 결과]\n"
                + json.dumps(rolls_hint, ensure_ascii=False)
                + "\n"
                + "위 값이 제공된 플레이어의 판정에는 반드시 해당 d6 값을 사용하라."
            )

        state_json = json.dumps(state, ensure_ascii=False)
        choices_json = json.dumps(choices, ensure_ascii=False)
        cap_summary = _summarize_party_capabilities(state)
        scenario = state.get("scenario", {})
        genre = scenario.get("genre", "판타지")
        difficulty = state.get("difficulty", "중급")
        current_turn = state.get("turn", 1)
        max_turns = 10 # 최대 턴 수 설정

        genre_guide = _get_genre_interpretation_guide(genre)
        difficulty_instructions = _get_difficulty_instructions(difficulty)
        pacing_instructions = _get_pacing_instructions(current_turn, max_turns)

        prompt = RESOLVE_TEMPLATE_SHARI.format(
            state_json=state_json,
            choices_json=choices_json,
            next_turn=next_turn,
            prev_turn=prev_turn,
            language=language,
            cap_summary=cap_summary,
            genre=genre,                      
            genre_interpretation_guide=genre_guide,
            difficulty_instructions=difficulty_instructions,
            max_turns=max_turns,
            pacing_instructions=pacing_instructions            
        ) + extra_hint

        logger.debug(
            "resolve_turn: tokens[max]=%s, state_len=%s, choices_len=%s, cap_len=%s, rolls_hint=%s",
            max_tokens, len(state_json), len(choices_json), len(cap_summary), bool(rolls_hint)
        )

        system_prompt_content = GM_SYSTEM.format(genre=genre)

        resp = self.client.chat.completions.create(
            model=self.deployment,
            messages=[{"role": "system", "content": system_prompt_content},
                      {"role": "user", "content": prompt}],
            temperature=temperature,
            top_p=top_p,
            max_tokens=max_tokens,
            response_format={"type": "json_object"},
        )
        txt = resp.choices[0].message.content
        logger.debug("resolve_turn: response_len=%s", len(txt or ""))

        try:
            result = json.loads(_extract_json_block(txt))
        except Exception as e:
            logger.exception("해결 JSON 파싱 실패: %s", e)
            raise ValueError("해결 JSON 파싱 실패(응답 형식 오류).")

        # 결과 보정 (필수 키/개인 묘사/인벤토리·스킬 구조 등)
        result = _normalize_result(state, result)
        # ✅ (신규) 이번 턴 장면 이미지 생성
        if IMAGE_GEN_ENABLED:
            try:
                scene_prompt = build_scene_prompt(state, result)  # 현 상태 + 이번 턴 결과를 반영
                img_res = generate_scene_image(
                    scene_prompt,
                    size="1024x1024",
                    quality="standard",
                    style="vivid",
                    n=1
                )
                if img_res.get("ok"):
                    data = (img_res["result"].get("data") or [])
                    image_url = data[0].get("url") if data else None
                    result["image"] = {
                        "url": image_url,
                        "prompt": img_res.get("prompt")
                    }
                else:
                    result["image"] = {
                        "url": None,
                        "error": img_res.get("error"),
                        "prompt": img_res.get("prompt")
                    }
            except Exception as e:
                # 로거가 있으니 그대로 사용
                logger.exception("이미지 생성 실패: %s", e)
                result["image"] = {"url": None, "error": str(e)}
        return result


# ----------------------------- 결과 병합 -----------------------------
def apply_gm_result_to_state(state: dict, result: dict) -> dict:
    """
    GM 결과(JSON)를 세션 상태(state)에 반영해서 '다음 턴의 상태'를 돌려줍니다.
    - world/party/log 기본 반영
    - shari.update의 inventory/skills/characterHurt/location 반영
    - party[].sheet.hp / status는 예시로 처리(프로젝트 규약에 맞게 커스터마이즈 가능)
    """
    import copy
    new_state = copy.deepcopy(state)

    # 1) 기본 세계/로그/턴
    if "world" in result and isinstance(result["world"], dict):
        new_state.setdefault("world", {}).update(result["world"])
    for entry in result.get("log_append", []) or []:
        if isinstance(entry, dict):
            new_state.setdefault("log", []).append(entry)
    new_state["turn"] = int(state.get("turn", 0)) + 1

    # 2) 파티 변경(체력/상태 등)
    party_index = {str(p.get("id")): i for i, p in enumerate(new_state.get("party", [])) if isinstance(p, dict)}
    for change in result.get("party", []) or []:
        if not isinstance(change, dict):
            continue
        pid = str(change.get("id"))
        idx = party_index.get(pid)
        if idx is None:
            continue
        target = new_state["party"][idx]
        ch = change.get("changes") or {}
        sheet = target.setdefault("sheet", {})
        # HP 변화
        if "hp" in ch:
            try:
                sheet["hp"] = int(sheet.get("hp", 0)) + int(ch["hp"])
            except Exception:
                pass
        # status 병합
        if "status" in ch:
            old = set(map(str, sheet.get("status", [])))
            new = set(map(str, ch.get("status", [])))
            sheet["status"] = list(old | new)

    # 3) SHARI 업데이트(인벤토리/쿨다운/부상/위치)
    upd = (result.get("shari") or {}).get("update") or {}

    # 3-1) 위치 이동
    cur = upd.get("currentLocation")
    if cur:
        new_state.setdefault("world", {})["location"] = cur
    prev = upd.get("previousLocation")
    if prev is not None:
        new_state.setdefault("world", {})["prev_location"] = prev

    # 3-2) 부상 누적(2회=사망 규칙 등은 상위 룰 엔진에서 해석)
    churt = upd.get("characterHurt") or {}
    hc = new_state.setdefault("hurt_count", {})
    for pid, hurt in churt.items():
        if hurt:
            hc[pid] = int(hc.get(pid, 0)) + 1

    # 3-3) 인벤토리 반영
    inv = upd.get("inventory") or {}
    consumed = inv.get("consumed") or {}
    added = inv.get("added") or {}
    charges = inv.get("charges") or {}

    def _each_party_items(pid: str):
        i = party_index.get(pid)
        if i is None:
            return None
        p = new_state["party"][i]
        sheet = p.setdefault("sheet", {})
        items = sheet.setdefault("items", [])
        spells = sheet.setdefault("spells", [])
        return items, spells

    # 소비 제거
    for pid, names in consumed.items():
        pair = _each_party_items(pid)
        if not pair:
            continue
        items, spells = pair
        names = set(map(str, names or []))

        def _filter(l):
            out = []
            for it in l:
                if isinstance(it, dict):
                    n = str(it.get("name"))
                else:
                    n = str(it)
                if n not in names:
                    out.append(it)
            return out

        sheet = new_state["party"][party_index[pid]]["sheet"]
        sheet["items"] = _filter(items)
        sheet["spells"] = _filter(spells)

    # 획득 추가
    for pid, names in added.items():
        pair = _each_party_items(pid)
        if not pair:
            continue
        items, _ = pair
        for n in names or []:
            items.append(n)  # 문자열 또는 dict 그대로 추가

    # 충전/내구도 증감
    for pid, name_delta in charges.items():
        pair = _each_party_items(pid)
        if not pair:
            continue
        items, spells = pair

        def _apply_delta(lst):
            for it in lst:
                if isinstance(it, dict):
                    n = str(it.get("name"))
                    if n in name_delta:
                        try:
                            it["charges"] = int(it.get("charges", 0)) + int(name_delta[n])
                        except Exception:
                            pass

        _apply_delta(items)
        _apply_delta(spells)

    # 3-4) 스킬 쿨다운
    skl = upd.get("skills") or {}
    cooldown = skl.get("cooldown") or {}
    cdstore = new_state.setdefault("cooldowns", {})  # {"p1":{"전력질주": 2}}
    for pid, skill_turns in cooldown.items():
        bucket = cdstore.setdefault(pid, {})
        for sname, turns in (skill_turns or {}).items():
            try:
                bucket[str(sname)] = int(turns)
            except Exception:
                continue

    return new_state


# ----------------------------- (선택) DRF 뷰 -----------------------------
try:
    from rest_framework.views import APIView
    from rest_framework.permissions import IsAuthenticated
    from rest_framework_simplejwt.authentication import JWTAuthentication
    from django.http import JsonResponse
except Exception:
    APIView = object  # 타입만 맞추는 더미


class ProposeAPIView(APIView):  # type: ignore
    permission_classes = [IsAuthenticated]
    authentication_classes = [JWTAuthentication]

    def post(self, request):
        state = request.data.get("state")
        language = (request.data.get("language") or "ko").strip()
        if not isinstance(state, dict):
            return JsonResponse({"message": "state(JSON)가 필요합니다."}, status=400)
        try:
            gm = AIGameMaster()
            out = gm.propose_choices(state, language=language)
            return JsonResponse({"message": "선택지 생성 성공", "data": out}, status=200)
        except Exception as e:
            return JsonResponse({"message": f"선택지 생성 실패: {e}"}, status=500)


class ResolveAPIView(APIView):  # type: ignore
    permission_classes = [IsAuthenticated]
    authentication_classes = [JWTAuthentication]

    def post(self, request):
        state = request.data.get("state")
        choices = request.data.get("choices")
        language = (request.data.get("language") or "ko").strip()
        if not isinstance(state, dict) or not isinstance(choices, dict):
            return JsonResponse({"message": "state, choices(JSON)가 필요합니다."}, status=400)

        # 입력 방어: 파티 id 화이트리스트 검증
        try:
            party_ids = {str(p.get("id")) for p in state.get("party", []) if isinstance(p, dict)}
            invalid = [pid for pid in choices.keys() if pid not in party_ids and pid != "_rolls"]
            if invalid:
                return JsonResponse({"message": f"유효하지 않은 플레이어 id: {invalid}"}, status=400)
        except Exception:
            pass

        try:
            gm = AIGameMaster()
            out = gm.resolve_turn(state, choices, language=language)

            # 여기서 바로 세션 상태에 반영하고 반환하고 싶다면 아래 주석 해제:
            # new_state = apply_gm_result_to_state(state, out)
            # return JsonResponse({"message": "턴 해결 성공", "data": out, "next_state": new_state}, status=200)

            return JsonResponse({"message": "턴 해결 성공", "data": out}, status=200)
        except Exception as e:
>>>>>>> 5a0a97b4
            return JsonResponse({"message": f"턴 해결 실패: {e}"}, status=500)<|MERGE_RESOLUTION|>--- conflicted
+++ resolved
@@ -1,4 +1,3 @@
-<<<<<<< HEAD
 # -*- coding: utf-8 -*-
 """
 llm/multi_mode/gm_engine.py
@@ -773,780 +772,4 @@
 
             return JsonResponse({"message": "턴 해결 성공", "data": out}, status=200)
         except Exception as e:
-=======
-# -*- coding: utf-8 -*-
-"""
-llm/multi_mode/gm_engine.py
-
-멀티플레이 TRPG의 AI GM 엔진 (SHARI 방식 고정).
-- 각 플레이어에게 **서로 다른 선택지**를 제시 (propose_choices)
-- 플레이어 입력(선택)을 모아 **다음 턴 내러티브/상태**를 계산 (resolve_turn)
-- 결과(JSON)를 세션 상태에 병합 (apply_gm_result_to_state)
-- 세션 상태는 호출자가 관리(캐시/DB). 본 모듈은 상태 JSON을 입력/출력으로만 다룸.
-
-상태(JSON) 최소 스펙:
-{
-  "session_id": "uuid 혹은 식별자",
-  "turn": 1,
-  "scenario": { "title": "...", "summary": "..." },
-  "world": { "time": "밤", "location": "폐허 성곽", "notes": "..." },
-  "party": [
-    { "id":"p1", "name":"엘라", "role":"정찰수",
-      "sheet": {
-        "skills":["잠입","생존","절벽오르기"],
-        "items":[{"name":"밧줄","charges":1},{"name":"단검"}],
-        "spells":[{"name":"라이트","charges":3}],
-        "notes":"..."
-      },
-      "memory":"..." }
-  ],
-  "log": [ {"turn":0, "narration":"..."}, ... ]
-}
-
-선택지 제안 응답:
-{
-  "turn": 1,
-  "options": { "p1": [{"id":"A","text":"...","tags":["잠입"]}, ... up to 3] }
-}
-
-해결 응답(핵심 키):
-{
-  "turn": 2,
-  "narration": "...",
-  "personal": { "p1":"..." },
-  "world": {...},
-  "party": [...변경...],
-  "log_append": [...],
-  "shari": {
-    "assess":[...], "rolls":[...],
-    "update": {
-      "characterHurt": {"p1": false},
-      "currentLocation":"...", "previousLocation":"...",
-      "notes":"...",
-      "inventory": {
-        "consumed": {"p1":["밧줄"]},
-        "added": {"p1":["금화 10"]},
-        "charges": {"p1":{"라이트": -1}}
-      },
-      "skills": {
-        "cooldown": {"p1":{"전력질주": 2}}
-      }
-    }
-  }
-}
-"""
-from __future__ import annotations
-
-import json
-import logging
-import re
-from typing import Any, Dict, List, Optional
-
-from django.conf import settings
-from openai import AzureOpenAI
-
-from game.prompt_builders import build_scene_prompt
-from game.azure_image import generate_scene_image
-import os
-
-IMAGE_GEN_ENABLED = os.getenv("IMAGE_GEN_ENABLED", "true").lower() in ("1","true","yes")
-
-logger = logging.getLogger(__name__)
-
-
-# ----------------------------- 공통 유틸 -----------------------------
-def _extract_json_block(text: str) -> str:
-    """모델 응답에서 JSON 블록을 안전하게 추출."""
-    if not text:
-        return "{}"
-    fence = re.search(r"```json\s*(\{.*?\}|\[.*?\])\s*```", text, flags=re.S)
-    if fence:
-        return fence.group(1).strip()
-    bracket = re.search(r"(\{.*\}|\[.*\])", text, flags=re.S)
-    if bracket:
-        return bracket.group(1).strip()
-    return text.strip()
-
-
-def _summarize_party_capabilities(state: Dict[str, Any], max_per_section: int = 5) -> str:
-    """
-    party[].sheet 내의 skills/items/spells를 간결 요약해 LLM 컨텍스트에 주입.
-    - 너무 길어지면 앞에서부터 max_per_section 개로 자름
-    - items/spells는 name과 charges(있으면)를 같이 표기
-    """
-    out_lines: List[str] = []
-    for p in state.get("party", []):
-        if not isinstance(p, dict):
-            continue
-        pid = str(p.get("id"))
-        name = str(p.get("name", pid))
-        sheet = p.get("sheet") or {}
-        skills = sheet.get("skills") or []
-        items = sheet.get("items") or []
-        spells = sheet.get("spells") or []
-        # format
-        sk = ", ".join(map(str, skills[:max_per_section])) if skills else "-"
-        it_fmt = []
-        for it in items[:max_per_section]:
-            if isinstance(it, dict):
-                n = it.get("name")
-                ch = it.get("charges")
-                it_fmt.append(f"{n}(x{ch})" if ch is not None else str(n))
-            else:
-                it_fmt.append(str(it))
-        sp_fmt = []
-        for sp in spells[:max_per_section]:
-            if isinstance(sp, dict):
-                n = sp.get("name")
-                ch = sp.get("charges")
-                sp_fmt.append(f"{n}(x{ch})" if ch is not None else str(n))
-            else:
-                sp_fmt.append(str(sp))
-        it = ", ".join(it_fmt) if it_fmt else "-"
-        sp = ", ".join(sp_fmt) if sp_fmt else "-"
-        out_lines.append(f"- {name}({pid}) | skills: {sk} | items: {it} | spells: {sp}")
-    return "\n".join(out_lines) if out_lines else "- (no capabilities provided)"
-
-
-def _normalize_result(state: Dict[str, Any], result: Dict[str, Any]) -> Dict[str, Any]:
-    """
-    모델 출력 스키마를 보정해 프런트가 기대하는 shape을 보장.
-    - 필수 키 기본값 세팅
-    - personal을 party id에 맞게 채움
-    - shari.update.inventory/skills 기본 구조 보장
-    """
-    # 필수 키
-    result.setdefault("turn", int(state.get("turn", 0)) + 1)
-    result.setdefault("narration", "")
-    result.setdefault("personal", {})
-    result.setdefault("world", state.get("world", {}))
-    result.setdefault("party", [])
-    result.setdefault("log_append", [])
-
-    # 파티 id
-    party_ids = [str(p.get("id")) for p in state.get("party", []) if isinstance(p, dict)]
-
-    # personal 보정
-    personal = result.get("personal", {})
-    if not isinstance(personal, dict):
-        personal = {}
-    for pid in party_ids:
-        personal.setdefault(pid, "")
-    result["personal"] = personal
-
-    # shari 블록 보정
-    shari = result.get("shari")
-    if not isinstance(shari, dict):
-        shari = {}
-    shari.setdefault("assess", [])
-    shari.setdefault("rolls", [])
-    upd = shari.get("update")
-    if not isinstance(upd, dict):
-        upd = {}
-    upd.setdefault("characterHurt", {})
-    upd.setdefault("currentLocation", state.get("world", {}).get("location"))
-    upd.setdefault("previousLocation", None)
-    upd.setdefault("notes", "")
-
-    # 인벤토리/스킬 변화 기본 구조
-    inv = upd.get("inventory")
-    if not isinstance(inv, dict):
-        inv = {}
-    inv.setdefault("consumed", {})  # {"p1":["밧줄"]}
-    inv.setdefault("added", {})     # {"p1":["금화 10"]}
-    inv.setdefault("charges", {})   # {"p1":{"라이트": -1}}
-    upd["inventory"] = inv
-
-    skl = upd.get("skills")
-    if not isinstance(skl, dict):
-        skl = {}
-    skl.setdefault("cooldown", {})  # {"p1":{"전력질주": 2}}
-    upd["skills"] = skl
-
-    shari["update"] = upd
-
-    # assess/rolls 내 player_id 정리
-    for section in ("assess", "rolls"):
-        arr = shari.get(section, [])
-        if isinstance(arr, list):
-            fixed = []
-            for item in arr:
-                if not isinstance(item, dict):
-                    continue
-                pid = str(item.get("player_id", ""))
-                if pid in party_ids or not pid:  # 빈 값은 허용(모델 변동 방지)
-                    fixed.append(item)
-            shari[section] = fixed
-        else:
-            shari[section] = []
-    result["shari"] = shari
-
-    return result
-
-
-# ----------------------------- 프롬프트 -----------------------------
-
-def _get_genre_interpretation_guide(genre: str) -> str:
-    """주어진 장르 이름에 대한 상세한 재해석 가이드를 텍스트로 반환합니다."""
-    
-    # DB의 Genre 모델 name 필드에 저장된 값을 기반으로 분기합니다.
-    if genre == "미스터리":
-        return (
-            "1. **핵심 재해석**: 이 이야기의 목표는 '누가, 왜, 어떻게 이 사건을 일으켰는가?'라는 수수께끼를 푸는 것이다.\n"
-            "2. **서사 스타일**: 모든 묘사는 단서, 증거, 알리바이, 용의자의 숨겨진 동기에 집중한다. 분위기는 긴장감 있고 의심스러워야 한다.\n"
-            "3. **능력 해석**: '관찰' 스킬은 숨겨진 단서를 찾는 데, '매력' 스킬은 용의자로부터 증언을 얻어내는 데 사용된다. '마법'은 '프로파일링'이나 '과학 수사' 같은 특수 능력으로 해석된다.\n"
-            "4. **선택지/결과 예시**: '현장을 조사하여 지문을 찾는다', '용의자의 알리바이를 추궁한다' 등 수사와 관련된 행동과 결과를 묘사해야 한다."
-        )
-    
-    if genre == "사이버펑크":
-        return (
-            "1. **핵심 재해석**: 이 이야기의 배경은 거대 기업이 모든 것을 통제하는 미래 도시이다. 목표는 기업의 통제에서 벗어나거나 시스템의 비밀을 파헤치는 것이다.\n"
-            "2. **서사 스타일**: 네온사인, 사이버웨어, 해킹, 기업 용병 등의 용어를 적극적으로 사용한다.\n"
-            "3. **능력 해석**: '마법'은 '해킹 프로그램'으로, '검'은 '플라즈마 카타나'로, '치유 물약'은 '나노머신 주사기'로 해석된다.\n"
-            "4. **선택지/결과 예시**: '보안 시스템을 해킹한다', '뒷골목 정보상과 거래한다' 등 기술과 사회적 상호작용에 집중된 행동과 결과를 묘사해야 한다."
-        )
-        
-    # 기본값 또는 장르 이름이 "판타지"일 경우
-    return (
-        "1. **핵심 재해석**: 이 이야기의 배경은 마법과 신화가 살아 숨 쉬는 세계이다. 목표는 사악한 존재를 물리치고 세계를 구하는 것이다.\n"
-        "2. **서사 스타일**: 고대의 주문, 신화 속의 존재, 마법이 깃든 유물 등 신비롭고 장엄한 분위기를 연출한다.\n"
-        "3. **능력 해석**: 스킬, 아이템, 주문을 문자 그대로 해석한다. 검, 마법, 기도 등 고전 판타지의 요소를 충실히 따른다.\n"
-        "4. **선택지/결과 예시**: '고대의 룬 문자를 해독한다', '드래곤의 둥지를 습격한다' 등 모험적인 행동과 결과를 묘사해야 한다."
-    )
-
-### ▼▼▼▼▼ 1. 난이도/페이스 조절용 헬퍼 함수 추가 ▼▼▼▼▼
-def _get_difficulty_instructions(difficulty: str) -> str:
-    if difficulty == "상급":
-        return "플레이어가 마주하는 역경의 빈도와 강도를 높여라. 성공을 위해서는 자원을 소모하거나 창의적인 해결책이 필요하도록 상황을 묘사하라. 실패 시 명확한 불이익을 부여하라."
-    if difficulty == "초급":
-        return "플레이어의 행동을 긍정적으로 해석하고, 대부분의 행동이 큰 어려움 없이 성공하도록 서술하라. 역경은 최소화하라."
-    # 기본값은 '보통'
-    return "성공과 실패가 균형을 이루도록 하라. 논리적인 행동은 보상받아야 하지만, 가끔 예상치 못한 어려움도 발생할 수 있다."
-
-def _get_pacing_instructions(current_turn: int, max_turns: int) -> str:
-    if current_turn < max_turns * 0.75: # 게임의 75%가 지나기 전
-        return f"현재 {current_turn}턴이다. 이야기의 절정(클라이맥스)을 향해 서서히 긴장감을 고조시켜라."
-    elif current_turn >= max_turns:
-        # 아래와 같이 "is_final_turn" 키를 포함하도록 명시합니다.
-        return f"현재 {current_turn}턴으로, 마지막 턴이다. 반드시 이야기의 모든 갈등을 마무리하고 최종 결말을 제시하라. 응답 JSON 최상단에 `\"is_final_turn\": true` 키를 반드시 포함시켜라."
-    else: # 게임 후반부
-        return f"현재 {current_turn}턴이다. 이제 이야기의 절정(클라이맥스) 또는 결말을 향해 빠르게 전개하라. 곧 엔딩이 가까워졌음을 암시하라."
-
-GM_SYSTEM = (
-    "너는 공정하고 창의적인 TRPG 게임 마스터(GM)이며, 주어진 **{genre} 장르의 전문가**다. "
-    "플레이어별로 상호작용적 선택지를 제시하고, 그 선택의 결과를 일관된 세계관과 규칙에 따라 판정한다. "
-    "메타 발언/설정 파괴 금지. 플레이 템포는 경쾌하되 과도한 설명은 피한다."
-)
-
-PROPOSE_TEMPLATE = """아래의 세션 상태를 바탕으로, **각 플레이어에게 서로 다른 2~3개의 선택지**를 제시하라.
-
-**[게임 규칙]**
-- **난이도 규칙**: {difficulty_instructions}
-- **게임 진행 페이스**: 이 게임은 총 {max_turns}턴 내외로 진행된다. {pacing_instructions}
-
-**[장르 재해석 가이드: {genre}]**
-{genre_interpretation_guide}
-
-제시 원칙:
-- 각 플레이어의 역할/시트/기억과 **보유 스킬/아이템/주문**을 고려하여 차별화
-- 한글 {language}로 간결하게 작성
-- 각 선택지는 "text" 1문장, 필요 시 "tags"(예: "잠입","교섭") 부여
-- 최소 1개 선택지는 해당 플레이어의 **핵심 스킬 또는 보유 아이템**을 활용하는 방향을 제시
-- 결과는 JSON (스펙 하단)
-
-세션 상태(JSON):
-{state_json}
-
-[파티 능력/아이템 요약]
-{cap_summary}
-
-응답 JSON 스펙:
-{{
-  "turn": {next_turn},
-  "options": {{
-    "PLAYER_ID": [
-      {{ "id": "A", "text": "선택지 한 줄", "tags": ["태그"] }},
-      {{ "id": "B", "text": "..." }}
-    ]
-  }}
-}}
-"""
-
-# === SHARI 전용 Resolve 템플릿 (ANU + 1d6 룰) — 항상 이 템플릿만 사용 ===
-RESOLVE_TEMPLATE_SHARI = """아래의 세션 상태와 플레이어 선택을 바탕으로, **한 턴의 결과**를 작성하라.
-
-**[게임 규칙]**
-- **난이도 규칙**: {difficulty_instructions}
-- **게임 진행 페이스**: 이 게임은 총 {max_turns}턴 내외로 진행된다. {pacing_instructions}
-
-**[장르 재해석 가이드: {genre}]**
-{genre_interpretation_guide}
-
-원칙:
-- Assess → Narrate → Update(ANU)를 따른다.
-- 위험하거나 불확실한 행동은 1d6 판정(1~3 불리, 4~6 유리)을 적용한다.
-- 단, **플레이어의 보유 스킬/아이템/주문이 직접적으로 적용되어 위험·불확실성이 충분히 낮아지면** 주사위를 생략해도 된다(안전하고 개연적이면 곧바로 성공으로 처리).
-- 플레이어 에이전시를 침해하지 말고(결과만 서술), 세계/파티 상태 갱신을 간단 JSON으로 제시한다.
-- 결과는 반드시 JSON으로만.
-- 공통 내러티브 문장 수는 최대 4문장, personal은 각 1~2문장으로 제한.
-- party 배열 길이는 입력 party와 동일하거나 더 작아야 하며, 각 항목의 changes는 3개 키 이하로 요약.
-
-세션 상태(JSON):
-{state_json}
-
-플레이어 선택(JSON):
-{choices_json}
-
-[파티 능력/아이템 요약]
-{cap_summary}
-
-응답 JSON 스펙:
-{{
-  "turn": {next_turn},
-  "narration": "공통 내러티브 2~4문장",
-  "personal": {{ "PLAYER_ID": "개별 묘사 1~2문장" }},
-  "world": {{ "time": "새벽", "location": "...", "notes": "..." }},
-  "party": [
-    {{ "id":"p1", "changes": {{ "hp": -2, "status": ["긴장"] }} }}
-  ],
-  "log_append": [
-    {{ "turn": {prev_turn}, "events": ["p1: A 선택", "p2: B 선택"] }}
-  ],
-
-  "shari": {{
-    "assess": [
-      {{
-        "player_id": "p1",
-        "action": "원문 선택/행동 요약",
-        "move": false,
-        "destination": null,
-        "dangerous": true,
-        "plausible": "Uncertain",
-        "win": false,
-        "reasons": ["해당 스킬/아이템 고려 여부를 한 줄로 명시"]
-      }}
-    ],
-    "rolls": [
-      {{
-        "player_id": "p1",
-        "reason": "위험/불확실 행동",
-        "d6": 5,
-        "outcome": "favorable"
-      }}
-    ],
-    "update": {{
-      "characterHurt": {{ "p1": false }},
-      "currentLocation": "그대로 혹은 이동한 방 ID/명",
-      "previousLocation": "이전 위치",
-      "notes": "방/출구/적 상태 변화 요약",
-      "inventory": {{
-        "consumed": {{}},
-        "added": {{}},
-        "charges": {{}}
-      }},
-      "skills": {{
-        "cooldown": {{}}
-      }}
-    }}
-  }}
-}}
-"""
-
-
-# ----------------------------- 엔진 -----------------------------
-class AIGameMaster:
-    def __init__(self):
-        self.client = AzureOpenAI(
-            api_key=getattr(settings, "AZURE_OPENAI_API_KEY", None),
-            azure_endpoint=getattr(settings, "AZURE_OPENAI_ENDPOINT", None),
-            api_version=getattr(settings, "AZURE_OPENAI_VERSION", None),
-        )
-        self.deployment = getattr(settings, "AZURE_OPENAI_DEPLOYMENT", None)
-        missing = [k for k, v in {
-            "AZURE_OPENAI_API_KEY": getattr(settings, "AZURE_OPENAI_API_KEY", None),
-            "AZURE_OPENAI_ENDPOINT": getattr(settings, "AZURE_OPENAI_ENDPOINT", None),
-            "AZURE_OPENAI_VERSION": getattr(settings, "AZURE_OPENAI_VERSION", None),
-            "AZURE_OPENAI_DEPLOYMENT": self.deployment,
-        }.items() if not v]
-        if missing:
-            raise RuntimeError(f"Azure OpenAI 설정 누락: {', '.join(missing)}")
-
-    # 1) 선택지 제안
-    def propose_choices(
-        self,
-        state: Dict[str, Any],
-        language: str = "ko",
-        temperature: float = 0.6,
-        top_p: float = 0.9,
-        max_tokens: int = 1400,
-    ) -> Dict[str, Any]:
-        next_turn = int(state.get("turn", 0)) + 1
-        state_json = json.dumps(state, ensure_ascii=False)
-        cap_summary = _summarize_party_capabilities(state)
-        scenario = state.get("scenario", {})
-        genre = scenario.get("genre", "판타지")
-        difficulty = state.get("difficulty", "중급")
-        current_turn = state.get("turn", 1)
-        max_turns = 10 # 최대 턴 수 설정
-
-        genre_guide = _get_genre_interpretation_guide(genre)
-        difficulty_instructions = _get_difficulty_instructions(difficulty)
-        pacing_instructions = _get_pacing_instructions(current_turn, max_turns)        
-
-        prompt = PROPOSE_TEMPLATE.format(
-            state_json=state_json,
-            next_turn=next_turn,
-            language=language,
-            cap_summary=cap_summary,
-            genre=genre,                      
-            genre_interpretation_guide=genre_guide,
-            difficulty_instructions=difficulty_instructions,
-            max_turns=max_turns,
-            pacing_instructions=pacing_instructions            
-        )
-        logger.debug(
-            "propose_choices: tokens[max]=%s, state_len=%s, cap_len=%s",
-            max_tokens, len(state_json), len(cap_summary)
-        )
-
-        system_prompt_content = GM_SYSTEM.format(genre=genre)
-
-        resp = self.client.chat.completions.create(
-            model=self.deployment,
-            messages=[{"role": "system", "content": system_prompt_content},
-                      {"role": "user", "content": prompt}],
-            temperature=temperature,
-            top_p=top_p,
-            max_tokens=max_tokens,
-            response_format={"type": "json_object"},
-        )
-        txt = resp.choices[0].message.content
-        logger.debug("propose_choices: response_len=%s", len(txt or ""))
-        try:
-            return json.loads(_extract_json_block(txt))
-        except Exception as e:
-            logger.exception("선택지 JSON 파싱 실패: %s", e)
-            raise ValueError("선택지 JSON 파싱 실패(응답 형식 오류).")
-
-    # 2) 턴 해결(선택 반영) — SHARI 고정 + 능력/아이템 반영
-    def resolve_turn(
-        self,
-        state: Dict[str, Any],
-        choices: Dict[str, Any],
-        language: str = "ko",
-        temperature: float = 0.7,
-        top_p: float = 0.95,
-        max_tokens: int = 2500,
-    ) -> Dict[str, Any]:
-        next_turn = int(state.get("turn", 0)) + 1
-        prev_turn = next_turn - 1
-
-        # (선택) 클라가 붙여 보낸 고정 주사위 힌트 읽기
-        rolls_hint: Dict[str, int] = {}
-        try:
-            rh = choices.get("_rolls") or {}
-            if isinstance(rh, dict):
-                rolls_hint = {
-                    str(k): int(v) for k, v in rh.items()
-                    if isinstance(v, (int, float)) and 1 <= int(v) <= 6
-                }
-        except Exception:
-            rolls_hint = {}
-
-        extra_hint = ""
-        if rolls_hint:
-            extra_hint = (
-                "\n\n[고정 주사위 결과]\n"
-                + json.dumps(rolls_hint, ensure_ascii=False)
-                + "\n"
-                + "위 값이 제공된 플레이어의 판정에는 반드시 해당 d6 값을 사용하라."
-            )
-
-        state_json = json.dumps(state, ensure_ascii=False)
-        choices_json = json.dumps(choices, ensure_ascii=False)
-        cap_summary = _summarize_party_capabilities(state)
-        scenario = state.get("scenario", {})
-        genre = scenario.get("genre", "판타지")
-        difficulty = state.get("difficulty", "중급")
-        current_turn = state.get("turn", 1)
-        max_turns = 10 # 최대 턴 수 설정
-
-        genre_guide = _get_genre_interpretation_guide(genre)
-        difficulty_instructions = _get_difficulty_instructions(difficulty)
-        pacing_instructions = _get_pacing_instructions(current_turn, max_turns)
-
-        prompt = RESOLVE_TEMPLATE_SHARI.format(
-            state_json=state_json,
-            choices_json=choices_json,
-            next_turn=next_turn,
-            prev_turn=prev_turn,
-            language=language,
-            cap_summary=cap_summary,
-            genre=genre,                      
-            genre_interpretation_guide=genre_guide,
-            difficulty_instructions=difficulty_instructions,
-            max_turns=max_turns,
-            pacing_instructions=pacing_instructions            
-        ) + extra_hint
-
-        logger.debug(
-            "resolve_turn: tokens[max]=%s, state_len=%s, choices_len=%s, cap_len=%s, rolls_hint=%s",
-            max_tokens, len(state_json), len(choices_json), len(cap_summary), bool(rolls_hint)
-        )
-
-        system_prompt_content = GM_SYSTEM.format(genre=genre)
-
-        resp = self.client.chat.completions.create(
-            model=self.deployment,
-            messages=[{"role": "system", "content": system_prompt_content},
-                      {"role": "user", "content": prompt}],
-            temperature=temperature,
-            top_p=top_p,
-            max_tokens=max_tokens,
-            response_format={"type": "json_object"},
-        )
-        txt = resp.choices[0].message.content
-        logger.debug("resolve_turn: response_len=%s", len(txt or ""))
-
-        try:
-            result = json.loads(_extract_json_block(txt))
-        except Exception as e:
-            logger.exception("해결 JSON 파싱 실패: %s", e)
-            raise ValueError("해결 JSON 파싱 실패(응답 형식 오류).")
-
-        # 결과 보정 (필수 키/개인 묘사/인벤토리·스킬 구조 등)
-        result = _normalize_result(state, result)
-        # ✅ (신규) 이번 턴 장면 이미지 생성
-        if IMAGE_GEN_ENABLED:
-            try:
-                scene_prompt = build_scene_prompt(state, result)  # 현 상태 + 이번 턴 결과를 반영
-                img_res = generate_scene_image(
-                    scene_prompt,
-                    size="1024x1024",
-                    quality="standard",
-                    style="vivid",
-                    n=1
-                )
-                if img_res.get("ok"):
-                    data = (img_res["result"].get("data") or [])
-                    image_url = data[0].get("url") if data else None
-                    result["image"] = {
-                        "url": image_url,
-                        "prompt": img_res.get("prompt")
-                    }
-                else:
-                    result["image"] = {
-                        "url": None,
-                        "error": img_res.get("error"),
-                        "prompt": img_res.get("prompt")
-                    }
-            except Exception as e:
-                # 로거가 있으니 그대로 사용
-                logger.exception("이미지 생성 실패: %s", e)
-                result["image"] = {"url": None, "error": str(e)}
-        return result
-
-
-# ----------------------------- 결과 병합 -----------------------------
-def apply_gm_result_to_state(state: dict, result: dict) -> dict:
-    """
-    GM 결과(JSON)를 세션 상태(state)에 반영해서 '다음 턴의 상태'를 돌려줍니다.
-    - world/party/log 기본 반영
-    - shari.update의 inventory/skills/characterHurt/location 반영
-    - party[].sheet.hp / status는 예시로 처리(프로젝트 규약에 맞게 커스터마이즈 가능)
-    """
-    import copy
-    new_state = copy.deepcopy(state)
-
-    # 1) 기본 세계/로그/턴
-    if "world" in result and isinstance(result["world"], dict):
-        new_state.setdefault("world", {}).update(result["world"])
-    for entry in result.get("log_append", []) or []:
-        if isinstance(entry, dict):
-            new_state.setdefault("log", []).append(entry)
-    new_state["turn"] = int(state.get("turn", 0)) + 1
-
-    # 2) 파티 변경(체력/상태 등)
-    party_index = {str(p.get("id")): i for i, p in enumerate(new_state.get("party", [])) if isinstance(p, dict)}
-    for change in result.get("party", []) or []:
-        if not isinstance(change, dict):
-            continue
-        pid = str(change.get("id"))
-        idx = party_index.get(pid)
-        if idx is None:
-            continue
-        target = new_state["party"][idx]
-        ch = change.get("changes") or {}
-        sheet = target.setdefault("sheet", {})
-        # HP 변화
-        if "hp" in ch:
-            try:
-                sheet["hp"] = int(sheet.get("hp", 0)) + int(ch["hp"])
-            except Exception:
-                pass
-        # status 병합
-        if "status" in ch:
-            old = set(map(str, sheet.get("status", [])))
-            new = set(map(str, ch.get("status", [])))
-            sheet["status"] = list(old | new)
-
-    # 3) SHARI 업데이트(인벤토리/쿨다운/부상/위치)
-    upd = (result.get("shari") or {}).get("update") or {}
-
-    # 3-1) 위치 이동
-    cur = upd.get("currentLocation")
-    if cur:
-        new_state.setdefault("world", {})["location"] = cur
-    prev = upd.get("previousLocation")
-    if prev is not None:
-        new_state.setdefault("world", {})["prev_location"] = prev
-
-    # 3-2) 부상 누적(2회=사망 규칙 등은 상위 룰 엔진에서 해석)
-    churt = upd.get("characterHurt") or {}
-    hc = new_state.setdefault("hurt_count", {})
-    for pid, hurt in churt.items():
-        if hurt:
-            hc[pid] = int(hc.get(pid, 0)) + 1
-
-    # 3-3) 인벤토리 반영
-    inv = upd.get("inventory") or {}
-    consumed = inv.get("consumed") or {}
-    added = inv.get("added") or {}
-    charges = inv.get("charges") or {}
-
-    def _each_party_items(pid: str):
-        i = party_index.get(pid)
-        if i is None:
-            return None
-        p = new_state["party"][i]
-        sheet = p.setdefault("sheet", {})
-        items = sheet.setdefault("items", [])
-        spells = sheet.setdefault("spells", [])
-        return items, spells
-
-    # 소비 제거
-    for pid, names in consumed.items():
-        pair = _each_party_items(pid)
-        if not pair:
-            continue
-        items, spells = pair
-        names = set(map(str, names or []))
-
-        def _filter(l):
-            out = []
-            for it in l:
-                if isinstance(it, dict):
-                    n = str(it.get("name"))
-                else:
-                    n = str(it)
-                if n not in names:
-                    out.append(it)
-            return out
-
-        sheet = new_state["party"][party_index[pid]]["sheet"]
-        sheet["items"] = _filter(items)
-        sheet["spells"] = _filter(spells)
-
-    # 획득 추가
-    for pid, names in added.items():
-        pair = _each_party_items(pid)
-        if not pair:
-            continue
-        items, _ = pair
-        for n in names or []:
-            items.append(n)  # 문자열 또는 dict 그대로 추가
-
-    # 충전/내구도 증감
-    for pid, name_delta in charges.items():
-        pair = _each_party_items(pid)
-        if not pair:
-            continue
-        items, spells = pair
-
-        def _apply_delta(lst):
-            for it in lst:
-                if isinstance(it, dict):
-                    n = str(it.get("name"))
-                    if n in name_delta:
-                        try:
-                            it["charges"] = int(it.get("charges", 0)) + int(name_delta[n])
-                        except Exception:
-                            pass
-
-        _apply_delta(items)
-        _apply_delta(spells)
-
-    # 3-4) 스킬 쿨다운
-    skl = upd.get("skills") or {}
-    cooldown = skl.get("cooldown") or {}
-    cdstore = new_state.setdefault("cooldowns", {})  # {"p1":{"전력질주": 2}}
-    for pid, skill_turns in cooldown.items():
-        bucket = cdstore.setdefault(pid, {})
-        for sname, turns in (skill_turns or {}).items():
-            try:
-                bucket[str(sname)] = int(turns)
-            except Exception:
-                continue
-
-    return new_state
-
-
-# ----------------------------- (선택) DRF 뷰 -----------------------------
-try:
-    from rest_framework.views import APIView
-    from rest_framework.permissions import IsAuthenticated
-    from rest_framework_simplejwt.authentication import JWTAuthentication
-    from django.http import JsonResponse
-except Exception:
-    APIView = object  # 타입만 맞추는 더미
-
-
-class ProposeAPIView(APIView):  # type: ignore
-    permission_classes = [IsAuthenticated]
-    authentication_classes = [JWTAuthentication]
-
-    def post(self, request):
-        state = request.data.get("state")
-        language = (request.data.get("language") or "ko").strip()
-        if not isinstance(state, dict):
-            return JsonResponse({"message": "state(JSON)가 필요합니다."}, status=400)
-        try:
-            gm = AIGameMaster()
-            out = gm.propose_choices(state, language=language)
-            return JsonResponse({"message": "선택지 생성 성공", "data": out}, status=200)
-        except Exception as e:
-            return JsonResponse({"message": f"선택지 생성 실패: {e}"}, status=500)
-
-
-class ResolveAPIView(APIView):  # type: ignore
-    permission_classes = [IsAuthenticated]
-    authentication_classes = [JWTAuthentication]
-
-    def post(self, request):
-        state = request.data.get("state")
-        choices = request.data.get("choices")
-        language = (request.data.get("language") or "ko").strip()
-        if not isinstance(state, dict) or not isinstance(choices, dict):
-            return JsonResponse({"message": "state, choices(JSON)가 필요합니다."}, status=400)
-
-        # 입력 방어: 파티 id 화이트리스트 검증
-        try:
-            party_ids = {str(p.get("id")) for p in state.get("party", []) if isinstance(p, dict)}
-            invalid = [pid for pid in choices.keys() if pid not in party_ids and pid != "_rolls"]
-            if invalid:
-                return JsonResponse({"message": f"유효하지 않은 플레이어 id: {invalid}"}, status=400)
-        except Exception:
-            pass
-
-        try:
-            gm = AIGameMaster()
-            out = gm.resolve_turn(state, choices, language=language)
-
-            # 여기서 바로 세션 상태에 반영하고 반환하고 싶다면 아래 주석 해제:
-            # new_state = apply_gm_result_to_state(state, out)
-            # return JsonResponse({"message": "턴 해결 성공", "data": out, "next_state": new_state}, status=200)
-
-            return JsonResponse({"message": "턴 해결 성공", "data": out}, status=200)
-        except Exception as e:
->>>>>>> 5a0a97b4
             return JsonResponse({"message": f"턴 해결 실패: {e}"}, status=500)